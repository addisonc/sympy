from sympy import (symbols, Matrix, SMatrix, eye, I, Symbol, Rational, wronskian, cos,
    sin, exp, hessian, sqrt, zeros, ones, randMatrix, Poly, S, pi,
    oo, trigsimp, Integer, block_diag, N)
from sympy.matrices.matrices import (ShapeError, MatrixError,
    NonSquareMatrixException, matrix_multiply_elementwise, diag)
from sympy.utilities.pytest import raises

def test_division():
    x, y, z = symbols('x','y','z')
    v = Matrix(1,2,[x, y])
    assert v.__div__(z) == Matrix(1,2,[x/z, y/z])
    assert v.__truediv__(z) == Matrix(1,2,[x/z, y/z])
    assert v/z == Matrix(1,2,[x/z, y/z])

def test_sum():
    x, y, z = symbols('xyz')
    m = Matrix([[1,2,3],[x,y,x],[2*y,-50,z*x]])
    assert m+m == Matrix([[2,4,6],[2*x,2*y,2*x],[4*y,-100,2*z*x]])

def test_multiplication():
    a=Matrix((
        (1, 2),
        (3, 1),
        (0, 6),
        ))

    b = Matrix ((
        (1, 2),
        (3, 0),
        ))

    c= a*b
    assert c[0,0]==7
    assert c[0,1]==2
    assert c[1,0]==6
    assert c[1,1]==6
    assert c[2,0]==18
    assert c[2,1]==0

    h = matrix_multiply_elementwise(a, c)
    assert h == a.multiply_elementwise(c)
    assert h[0,0]==7
    assert h[0,1]==4
    assert h[1,0]==18
    assert h[1,1]==6
    assert h[2,0]==0
    assert h[2,1]==0
    raises(ShapeError, 'matrix_multiply_elementwise(a, b)')

    x = Symbol("x")

    c = b * Symbol("x")
    assert isinstance(c,Matrix)
    assert c[0,0] == x
    assert c[0,1] == 2*x
    assert c[1,0] == 3*x
    assert c[1,1] == 0

    c2 = x * b
    assert c == c2

    c = 5 * b
    assert isinstance(c,Matrix)
    assert c[0,0] == 5
    assert c[0,1] == 2*5
    assert c[1,0] == 3*5
    assert c[1,1] == 0

def test_power():
    A = Matrix([[2,3],[4,5]])
    assert (A**5)[:] == [6140, 8097, 10796, 14237]
    A = Matrix([[2, 1, 3],[4,2, 4], [6,12, 1]])
    assert (A**3)[:] == [290, 262, 251, 448, 440, 368, 702, 954, 433]
    assert A**0 == eye(3)
    assert A**1 == A
    assert (Matrix([[2]]) ** 100)[0,0] == 2**100
    assert eye(2)**10000000 == eye(2)
    assert Matrix([[1, 2], [3, 4]])**Integer(2) == Matrix([[7, 10], [15, 22]])

def test_creation():
    raises(MatrixError, 'Matrix(5,5,range(20))')

    x = Symbol("x")
    a = Matrix([[x, 0], [0, 0]])
    m = a
    assert m.cols == m.rows
    assert m.cols == 2
    assert m[:] == [x,0,0,0]
    b = Matrix(2,2, [x, 0, 0, 0])
    m = b
    assert m.cols == m.rows
    assert m.cols == 2
    assert m[:] == [x,0,0,0]

    assert a == b

    assert Matrix(b) == b

    c = Matrix((
          Matrix((
            (1, 2, 3),
            (4, 5, 6)
          )),
          (7, 8, 9)
    ))
    assert c.cols == 3
    assert c.rows == 3
    assert c[:] == [1,2,3,4,5,6,7,8,9]

def test_tolist():
    x, y, z = symbols('xyz')
    lst = [[S.One,S.Half,x*y,S.Zero],[x,y,z,x**2],[y,-S.One,z*x,3]]
    m = Matrix(lst)
    assert m.tolist() == lst

def test_determinant():
    x, y, z = Symbol('x'), Symbol('y'), Symbol('z')

    M = Matrix((1,))

    assert M.det(method="bareis") == 1
    assert M.det(method="berkowitz") == 1

    M = Matrix(( (-3,  2),
                 ( 8, -5) ))

    assert M.det(method="bareis") == -1
    assert M.det(method="berkowitz") == -1

    M = Matrix(( (x,   1),
                 (y, 2*y) ))

    assert M.det(method="bareis") == 2*x*y-y
    assert M.det(method="berkowitz") == 2*x*y-y

    M = Matrix(( (1, 1, 1),
                 (1, 2, 3),
                 (1, 3, 6) ))

    assert M.det(method="bareis") == 1
    assert M.det(method="berkowitz") == 1

    M = Matrix(( ( 3, -2,  0, 5),
                 (-2,  1, -2, 2),
                 ( 0, -2,  5, 0),
                 ( 5,  0,  3, 4) ))

    assert M.det(method="bareis") == -289
    assert M.det(method="berkowitz") == -289

    M = Matrix(( ( 1,  2,  3,  4),
                 ( 5,  6,  7,  8),
                 ( 9, 10, 11, 12),
                 (13, 14, 15, 16) ))

    assert M.det(method="bareis") == 0
    assert M.det(method="berkowitz") == 0

    M = Matrix(( (3, 2, 0, 0, 0),
                 (0, 3, 2, 0, 0),
                 (0, 0, 3, 2, 0),
                 (0, 0, 0, 3, 2),
                 (2, 0, 0, 0, 3) ))

    assert M.det(method="bareis") == 275
    assert M.det(method="berkowitz") == 275

    M = Matrix(( (1, 0,  1,  2, 12),
                 (2, 0,  1,  1,  4),
                 (2, 1,  1, -1,  3),
                 (3, 2, -1,  1,  8),
                 (1, 1,  1,  0,  6) ))

    assert M.det(method="bareis") == -55
    assert M.det(method="berkowitz") == -55

    M = Matrix(( (-5,  2,  3,  4,  5),
                 ( 1, -4,  3,  4,  5),
                 ( 1,  2, -3,  4,  5),
                 ( 1,  2,  3, -2,  5),
                 ( 1,  2,  3,  4, -1) ))

    assert M.det(method="bareis") == 11664
    assert M.det(method="berkowitz") == 11664

    M = Matrix(( ( 2,  7, -1, 3, 2),
                 ( 0,  0,  1, 0, 1),
                 (-2,  0,  7, 0, 2),
                 (-3, -2,  4, 5, 3),
                 ( 1,  0,  0, 0, 1) ))

    assert M.det(method="bareis") == 123
    assert M.det(method="berkowitz") == 123

    M = Matrix(( (x,y,z),
                 (1,0,0),
                 (y,z,x) ))

    assert M.det(method="bareis") == z**2 - x*y
    assert M.det(method="berkowitz") == z**2 - x*y

def test_submatrix():
    m0 = eye(4)
    assert m0[0:3, 0:3] == eye(3)
    assert m0[2:4, 0:2] == zeros(2)

    m1 = Matrix(3,3, lambda i,j: i+j)
    assert m1[0,:] == Matrix(1,3,(0,1,2))
    assert m1[1:3, 1] == Matrix(2,1,(2,3))

    m2 = Matrix([[0,1,2,3],[4,5,6,7],[8,9,10,11],[12,13,14,15]])
    assert m2[:,-1] == Matrix(4,1,[3,7,11,15])
    assert m2[-2:,:] == Matrix([[8,9,10,11],[12,13,14,15]])

def test_submatrix_assignment():
    m = zeros(4)
    m[2:4, 2:4] = eye(2)
    assert m == Matrix(((0,0,0,0),
                        (0,0,0,0),
                        (0,0,1,0),
                        (0,0,0,1)))
    m[0:2, 0:2] = eye(2)
    assert m == eye(4)
    m[:,0] = Matrix(4,1,(1,2,3,4))
    assert m == Matrix(((1,0,0,0),
                        (2,1,0,0),
                        (3,0,1,0),
                        (4,0,0,1)))
    m[:,:] = zeros(4)
    assert m == zeros(4)
    m[:,:] = ((1,2,3,4),(5,6,7,8),(9, 10, 11, 12),(13,14,15,16))
    assert m == Matrix(((1,2,3,4),
                        (5,6,7,8),
                        (9, 10, 11, 12),
                        (13,14,15,16)))
    m[0:2, 0] = [0,0]
    assert m == Matrix(((0,2,3,4),
                        (0,6,7,8),
                        (9, 10, 11, 12),
                        (13,14,15,16)))

def test_extract():
    m = Matrix(4, 3, lambda i, j: i*3 + j)
    assert m.extract([0,1,3],[0,1]) == Matrix(3,2,[0,1,3,4,9,10])
    assert m.extract([0,3],[0,0,2]) == Matrix(2,3,[0,0,2,9,9,11])
    assert m.extract(range(4),range(3)) == m
    raises(IndexError, 'm.extract([4], [0])')
    raises(IndexError, 'm.extract([0], [3])')

def test_reshape():
    m0 = eye(3)
    assert m0.reshape(1,9) == Matrix(1,9,(1,0,0,0,1,0,0,0,1))
    m1 = Matrix(3,4, lambda i,j: i+j)
    assert m1.reshape(4,3) == Matrix(((0,1,2), (3,1,2), (3,4,2), (3,4,5)))
    assert m1.reshape(2,6) == Matrix(((0,1,2,3,1,2), (3,4,2,3,4,5)))

def test_applyfunc():
    m0 = eye(3)
    assert m0.applyfunc(lambda x:2*x) == eye(3)*2
    assert m0.applyfunc(lambda x: 0 ) == zeros(3)

def test_expand():
    x,y = symbols('xy')
    m0 = Matrix([[x*(x+y),2],[((x+y)*y)*x,x*(y+x*(x+y))]])
    # Test if expand() returns a matrix
    m1 = m0.expand()
    assert m1 == Matrix([[x*y+x**2,2],[x*y**2+y*x**2,x*y+y*x**2+x**3]])

def test_random():
    M = randMatrix(3,3)
    M = randMatrix(3,3,seed=3)
    M = randMatrix(3,4,0,150)

def test_LUdecomp():
    testmat = Matrix([[0,2,5,3],
                      [3,3,7,4],
                      [8,4,0,2],
                      [-2,6,3,4]])
    L,U,p = testmat.LUdecomposition()
    assert L.is_lower()
    assert U.is_upper()
    assert (L*U).permuteBkwd(p)-testmat == zeros(4)

    testmat = Matrix([[6,-2,7,4],
                      [0,3,6,7],
                      [1,-2,7,4],
                      [-9,2,6,3]])
    L,U,p = testmat.LUdecomposition()
    assert L.is_lower()
    assert U.is_upper()
    assert (L*U).permuteBkwd(p)-testmat == zeros(4)

    x, y, z = Symbol('x'), Symbol('y'), Symbol('z')
    M = Matrix(((1, x, 1), (2, y, 0), (y, 0, z)))
    L, U, p = M.LUdecomposition()
    assert L.is_lower()
    assert U.is_upper()
    assert (L*U).permuteBkwd(p)-M == zeros(3)

    # test FF LUdecomp
    M = Matrix([[1, 3, 3],
                [3, 2, 6],
                [3, 2, 2]])
    P, L, Dee, U = M.LUdecompositionFF()
    assert P*M == L*Dee.inv()*U

    M = Matrix([[1, 2, 3, 4],
                 [3, -1, 2, 3],
                 [3, 1, 3, -2],
                 [6, -1, 0, 2]])
    P, L, Dee, U = M.LUdecompositionFF()
    assert P*M == L*Dee.inv()*U

    M = Matrix([[0, 0, 1],
                 [2,3,0],
                 [3, 1, 4]])
    P, L, Dee, U = M.LUdecompositionFF()
    assert P*M == L*Dee.inv()*U

def test_LUsolve():
    A = Matrix([[2,3,5],
                [3,6,2],
                [8,3,6]])
    x = Matrix(3,1,[3,7,5])
    b = A*x
    soln = A.LUsolve(b)
    assert soln == x
    A = Matrix([[0,-1,2],
                [5,10,7],
                [8,3,4]])
    x = Matrix(3,1,[-1,2,5])
    b = A*x
    soln = A.LUsolve(b)
    assert soln == x

def test_QRsolve():
    A = Matrix([[2,3,5],
                [3,6,2],
                [8,3,6]])
    x = Matrix(3,1,[3,7,5])
    b = A*x
    soln = A.QRsolve(b)
    assert soln == x
    x = Matrix([[1,2],[3,4],[5,6]])
    b = A*x
    soln = A.QRsolve(b)
    assert soln == x

    A = Matrix([[0,-1,2],
                [5,10,7],
                [8,3,4]])
    x = Matrix(3,1,[-1,2,5])
    b = A*x
    soln = A.QRsolve(b)
    assert soln == x
    x = Matrix([[7,8],[9,10],[11,12]])
    b = A*x
    soln = A.QRsolve(b)
    assert soln == x

def test_inverse():
    A = eye(4)
    assert A.inv() == eye(4)
    assert A.inv("LU") == eye(4)
    assert A.inv("ADJ") == eye(4)
    A = Matrix([[2,3,5],
                [3,6,2],
                [8,3,6]])
    Ainv = A.inv()
    assert A*Ainv == eye(3)
    assert A.inv("LU") == Ainv
    assert A.inv("ADJ") == Ainv

def test_util():
    v1 = Matrix(1,3,[1,2,3])
    v2 = Matrix(1,3,[3,4,5])
    assert v1.cross(v2) == Matrix(1,3,[-2,4,-2])
    assert v1.norm() == sqrt(14)
    # cofactor
    assert eye(3) == eye(3).cofactorMatrix()
    test = Matrix([[1,3,2],[2,6,3],[2,3,6]])
    assert test.cofactorMatrix() == Matrix([[27,-6,-6],[-12,2,3],[-3,1,0]])
    test = Matrix([[1,2,3],[4,5,6],[7,8,9]])
    assert test.cofactorMatrix() == Matrix([[-3,6,-3],[6,-12,6],[-3,6,-3]])

def test_jacobian_hessian():
    x = Symbol('x')
    y = Symbol('y')
    L = Matrix(1,2,[x**2*y, 2*y**2 + x*y])
    syms = [x,y]
    assert L.jacobian(syms) == Matrix([[2*x*y, x**2],[y, 4*y+x]])

    L = Matrix(1,2,[x, x**2*y**3])
    assert L.jacobian(syms) == Matrix([[1, 0], [2*x*y**3, x**2*3*y**2]])

    f = x**2*y
    syms = [x,y]
    assert hessian(f, syms) == Matrix([[2*y, 2*x], [2*x, 0]])

    f = x**2*y**3
    assert hessian(f, syms) == Matrix([[2*y**3, 6*x*y**2],[6*x*y**2, 6*x**2*y]])


def test_QR():
    A = Matrix([[1,2],[2,3]])
    Q, S = A.QRdecomposition()
    R = Rational
    assert Q == Matrix([[5**R(-1,2), (R(2)/5)*(R(1)/5)**R(-1,2)], [2*5**R(-1,2), (-R(1)/5)*(R(1)/5)**R(-1,2)]])
    assert S == Matrix([[5**R(1,2), 8*5**R(-1,2)], [0, (R(1)/5)**R(1,2)]])
    assert Q*S == A
    assert Q.T * Q == eye(2)

    A = Matrix([[1,1,1],[1,1,3],[2,3,4]])
    Q, R = A.QRdecomposition()
    assert Q*Q.T == eye(Q.rows)
    assert R.is_upper()
    assert A == Q*R

def test_nullspace():
    # first test reduced row-ech form
    R = Rational

    M = Matrix([[5,7,2,1],
               [1,6,2,-1]])
    out, tmp = M.rref()
    assert out == Matrix([[1,0,-R(2)/23,R(13)/23],
                              [0,1,R(8)/23, R(-6)/23]])

    M = Matrix([[-5,-1, 4,-3,-1],
                [ 1,-1,-1, 1, 0],
                [-1, 0, 0, 0, 0],
                [ 4, 1,-4, 3, 1],
                [-2, 0, 2,-2,-1]])
    assert M*M.nullspace()[0] == Matrix(5,1,[0]*5)

    M = Matrix([[1,3,0,2,6,3,1],
                [-2,-6,0,-2,-8,3,1],
                [3,9,0,0,6,6,2],
                [-1,-3,0,1,0,9,3]])
    out, tmp = M.rref()
    assert out == Matrix([[1,3,0,0,2,0,0],
                          [0,0,0,1,2,0,0],
                          [0,0,0,0,0,1,R(1)/3],
                          [0,0,0,0,0,0,0]])

    # now check the vectors
    basis = M.nullspace()
    assert basis[0] == Matrix([-3,1,0,0,0,0,0])
    assert basis[1] == Matrix([0,0,1,0,0,0,0])
    assert basis[2] == Matrix([-2,0,0,-2,1,0,0])
    assert basis[3] == Matrix([0,0,0,0,0,R(-1)/3, 1])

    # issue 1698; just see that we can do it when rows > cols
    M = Matrix([[1,2],[2,4],[3,6]])
    assert M.nullspace()

def test_wronskian():
    x = Symbol('x')
    assert wronskian([cos(x), sin(x)], x) == cos(x)**2 + sin(x)**2
    assert wronskian([exp(x), exp(2*x)], x) == exp(3*x)
    assert wronskian([exp(x), x], x) == exp(x) - x*exp(x)
    assert wronskian([1, x, x**2], x) == 2
    w1 = -6*exp(x)*sin(x)*x + 6*cos(x)*exp(x)*x**2 - 6*exp(x)*cos(x)*x - \
        exp(x)*cos(x)*x**3 + exp(x)*sin(x)*x**3
    assert wronskian([exp(x), cos(x), x**3], x).expand() == w1
    assert wronskian([exp(x), cos(x), x**3], x, method='berkowitz').expand() == w1
    w2 = -x**3*cos(x)**2 - x**3*sin(x)**2 - 6*x*cos(x)**2 - 6*x*sin(x)**2
    assert wronskian([sin(x), cos(x), x**3], x).expand() == w2
    assert wronskian([sin(x), cos(x), x**3], x, \
        method='berkowitz').expand() == w2


def canonicalize(v):
    """
    Takes the output of eigenvects() and makes it canonical, so that we can
    compare it across platforms.

    It converts Matrices to lists, and uses set() to list the outer list in a
    platform independent way.
    """
    def c(x):
        a, b, c = x
        return (S(a), S(b), tuple(c[0]))
    return tuple(set([c(x) for x in v]))

def test_eigen():
    x,y = symbols('xy')

    R = Rational

    assert eye(3).charpoly(x) == Poly((x-1)**3, x)
    assert eye(3).charpoly(y) == Poly((y-1)**3, y)

    M = Matrix([[1,0,0],
                [0,1,0],
                [0,0,1]])

    assert M.eigenvals() == {S.One: 3}

    assert canonicalize(M.eigenvects()) == canonicalize(
        [(1, 3, [Matrix([1,0,0]),
                 Matrix([0,1,0]),
                 Matrix([0,0,1])])])

    M = Matrix([[0,1,1],
                [1,0,0],
                [1,1,1]])

    assert M.eigenvals() == {2*S.One: 1, -S.One: 1, S.Zero: 1}

    assert canonicalize(M.eigenvects()) == canonicalize(
        [( 2, 1, [Matrix([R(2,3), R(1,3), 1])]),
         (-1, 1, [Matrix([-1, 1, 0])]),
         ( 0, 1, [Matrix([ 0,-1, 1])])])

    M = Matrix([ [1, -1],
                 [1,  3]])
    assert canonicalize(M.eigenvects()) == canonicalize(
        [[2, 2, [Matrix(1,2,[-1,1])]]])

    M = Matrix([ [1, 2, 3], [4, 5, 6], [7, 8, 9] ])
    a=R(15,2)
    b=3*33**R(1,2)
    c=R(13,2)
    d=(R(33,8) + 3*b/8)
    e=(R(33,8) - 3*b/8)
    def NS(e, n):
        return str(N(e, n))
    r = [
        (a - b/2, 1, [Matrix([(12 + 24/(c - b/2))/((c - b/2)*e) + 3/(c - b/2),
                              (6 + 12/(c - b/2))/e,1])]),
        (      0, 1, [Matrix([1,-2,1])]),
        (a + b/2, 1, [Matrix([(12 + 24/(c + b/2))/((c + b/2)*d) + 3/(c + b/2),
                              (6 + 12/(c + b/2))/d,1])]),
        ]
    r1 = [(NS(r[i][0],2),NS(r[i][1],2),[NS(j,2) for j in r[i][2][0]]) for i in range(len(r))]
    r = M.eigenvects()
    r2=[(NS(r[i][0],2),NS(r[i][1],2),[NS(j,2) for j in r[i][2][0]]) for i in range(len(r))]
    assert sorted(r1) == sorted(r2)

    eps = Symbol('eps',real=True)

    M = Matrix([[abs(eps), I*eps    ],
               [-I*eps,   abs(eps) ]])

    assert canonicalize(M.eigenvects()) == canonicalize(
        [( 2*abs(eps), 1, [ Matrix([[I*eps/abs(eps)],[1]]) ] ),
         ( 0, 1, [Matrix([[-I*eps/abs(eps)],[1]])]) ])

def test_sparse_matrix():
    return
    def eye(n):
        tmp = SMatrix(n,n,lambda i,j:0)
        for i in range(tmp.rows):
            tmp[i,i] = 1
        return tmp
    def zeros(n):
        return SMatrix(n,n,lambda i,j:0)

    # test_multiplication
    a=SMatrix((
        (1, 2),
        (3, 1),
        (0, 6),
        ))

    b = SMatrix ((
        (1, 2),
        (3, 0),
        ))

    c= a*b
    assert c[0,0]==7
    assert c[0,1]==2
    assert c[1,0]==6
    assert c[1,1]==6
    assert c[2,0]==18
    assert c[2,1]==0

    x = Symbol("x")

    c = b * Symbol("x")
    assert isinstance(c,SMatrix)
    assert c[0,0] == x
    assert c[0,1] == 2*x
    assert c[1,0] == 3*x
    assert c[1,1] == 0

    c = 5 * b
    assert isinstance(c,SMatrix)
    assert c[0,0] == 5
    assert c[0,1] == 2*5
    assert c[1,0] == 3*5
    assert c[1,1] == 0

    #test_power
    A = SMatrix([[2,3],[4,5]])
    assert (A**5)[:] == [6140, 8097, 10796, 14237]
    A = SMatrix([[2, 1, 3],[4,2, 4], [6,12, 1]])
    assert (A**3)[:] == [290, 262, 251, 448, 440, 368, 702, 954, 433]


    # test_creation
    x = Symbol("x")
    a = SMatrix([x, 0], [0, 0])
    m = a
    assert m.cols == m.rows
    assert m.cols == 2
    assert m[:] == [x,0,0,0]
    b = SMatrix(2,2, [x, 0, 0, 0])
    m = b
    assert m.cols == m.rows
    assert m.cols == 2
    assert m[:] == [x,0,0,0]

    assert a == b

    # test_determinant
    x, y = Symbol('x'), Symbol('y')

    assert SMatrix([ [1] ]).det() == 1

    assert SMatrix(( (-3,  2),
                    ( 8, -5) )).det() == -1

    assert SMatrix(( (x,   1),
                    (y, 2*y) )).det() == 2*x*y-y

    assert SMatrix(( (1, 1, 1),
                    (1, 2, 3),
                    (1, 3, 6) )).det() == 1

    assert SMatrix(( ( 3, -2,  0, 5),
                    (-2,  1, -2, 2),
                    ( 0, -2,  5, 0),
                    ( 5,  0,  3, 4) )).det() == -289

    assert SMatrix(( ( 1,  2,  3,  4),
                    ( 5,  6,  7,  8),
                    ( 9, 10, 11, 12),
                    (13, 14, 15, 16) )).det() == 0

    assert SMatrix(( (3, 2, 0, 0, 0),
                    (0, 3, 2, 0, 0),
                    (0, 0, 3, 2, 0),
                    (0, 0, 0, 3, 2),
                    (2, 0, 0, 0, 3) )).det() == 275

    assert SMatrix(( (1, 0,  1,  2, 12),
                    (2, 0,  1,  1,  4),
                    (2, 1,  1, -1,  3),
                    (3, 2, -1,  1,  8),
                    (1, 1,  1,  0,  6) )).det() == -55

    assert SMatrix(( (-5,  2,  3,  4,  5),
                    ( 1, -4,  3,  4,  5),
                    ( 1,  2, -3,  4,  5),
                    ( 1,  2,  3, -2,  5),
                    ( 1,  2,  3,  4, -1) )).det() == 11664

    assert SMatrix(( ( 2,  7, -1, 3, 2),
                    ( 0,  0,  1, 0, 1),
                    (-2,  0,  7, 0, 2),
                    (-3, -2,  4, 5, 3),
                    ( 1,  0,  0, 0, 1) )).det() == 123

    # test_submatrix
    m0 = eye(4)
    assert m0[0:3, 0:3] == eye(3)
    assert m0[2:4, 0:2] == zeros(2)

    m1 = SMatrix(3,3, lambda i,j: i+j)
    assert m1[0,:] == SMatrix(1,3,(0,1,2))
    assert m1[1:3, 1] == SMatrix(2,1,(2,3))

    m2 = SMatrix([0,1,2,3],[4,5,6,7],[8,9,10,11],[12,13,14,15])
    assert m2[:,-1] == SMatrix(4,1,[3,7,11,15])
    assert m2[-2:,:] == SMatrix([[8,9,10,11],[12,13,14,15]])

    # test_submatrix_assignment
    m = zeros(4)
    m[2:4, 2:4] = eye(2)
    assert m == SMatrix((0,0,0,0),
                        (0,0,0,0),
                        (0,0,1,0),
                        (0,0,0,1))
    m[0:2, 0:2] = eye(2)
    assert m == eye(4)
    m[:,0] = SMatrix(4,1,(1,2,3,4))
    assert m == SMatrix((1,0,0,0),
                        (2,1,0,0),
                        (3,0,1,0),
                        (4,0,0,1))
    m[:,:] = zeros(4)
    assert m == zeros(4)
    m[:,:] = ((1,2,3,4),(5,6,7,8),(9, 10, 11, 12),(13,14,15,16))
    assert m == SMatrix(((1,2,3,4),
                        (5,6,7,8),
                        (9, 10, 11, 12),
                        (13,14,15,16)))
    m[0:2, 0] = [0,0]
    assert m == SMatrix(((0,2,3,4),
                        (0,6,7,8),
                        (9, 10, 11, 12),
                        (13,14,15,16)))

    # test_reshape
    m0 = eye(3)
    assert m0.reshape(1,9) == SMatrix(1,9,(1,0,0,0,1,0,0,0,1))
    m1 = SMatrix(3,4, lambda i,j: i+j)
    assert m1.reshape(4,3) == SMatrix((0,1,2), (3,1,2), (3,4,2), (3,4,5))
    assert m1.reshape(2,6) == SMatrix((0,1,2,3,1,2), (3,4,2,3,4,5))

    # test_applyfunc
    m0 = eye(3)
    assert m0.applyfunc(lambda x:2*x) == eye(3)*2
    assert m0.applyfunc(lambda x: 0 ) == zeros(3)

    # test_LUdecomp
    testmat = SMatrix([[0,2,5,3],
                      [3,3,7,4],
                      [8,4,0,2],
                      [-2,6,3,4]])
    L,U,p = testmat.LUdecomposition()
    assert L.is_lower()
    assert U.is_upper()
    assert (L*U).permuteBkwd(p)-testmat == zeros(4)

    testmat = SMatrix([[6,-2,7,4],
                      [0,3,6,7],
                      [1,-2,7,4],
                      [-9,2,6,3]])
    L,U,p = testmat.LUdecomposition()
    assert L.is_lower()
    assert U.is_upper()
    assert (L*U).permuteBkwd(p)-testmat == zeros(4)

    x, y, z = Symbol('x'), Symbol('y'), Symbol('z')
    M = Matrix(((1, x, 1), (2, y, 0), (y, 0, z)))
    L, U, p = M.LUdecomposition()
    assert L.is_lower()
    assert U.is_upper()
    assert (L*U).permuteBkwd(p)-M == zeros(3)

    # test_LUsolve
    A = SMatrix([[2,3,5],
                [3,6,2],
                [8,3,6]])
    x = SMatrix(3,1,[3,7,5])
    b = A*x
    soln = A.LUsolve(b)
    assert soln == x
    A = SMatrix([[0,-1,2],
                [5,10,7],
                [8,3,4]])
    x = SMatrix(3,1,[-1,2,5])
    b = A*x
    soln = A.LUsolve(b)
    assert soln == x

    # test_inverse
    A = eye(4)
    assert A.inv() == eye(4)
    assert A.inv("LU") == eye(4)
    assert A.inv("ADJ") == eye(4)
    A = SMatrix([[2,3,5],
                [3,6,2],
                [8,3,6]])
    Ainv = A.inv()
    assert A*Ainv == eye(3)
    assert A.inv("LU") == Ainv
    assert A.inv("ADJ") == Ainv

    # test_cross
    v1 = Matrix(1,3,[1,2,3])
    v2 = Matrix(1,3,[3,4,5])
    assert v1.cross(v2) == Matrix(1,3,[-2,4,-2])
    assert v1.norm(v1) == 14

    # test_cofactor
    assert eye(3) == eye(3).cofactorMatrix()
    test = SMatrix([[1,3,2],[2,6,3],[2,3,6]])
    assert test.cofactorMatrix() == SMatrix([[27,-6,-6],[-12,2,3],[-3,1,0]])
    test = SMatrix([[1,2,3],[4,5,6],[7,8,9]])
    assert test.cofactorMatrix() == SMatrix([[-3,6,-3],[6,-12,6],[-3,6,-3]])

    # test_jacobian
    x = Symbol('x')
    y = Symbol('y')
    L = SMatrix(1,2,[x**2*y, 2*y**2 + x*y])
    syms = [x,y]
    assert L.jacobian(syms) == Matrix([[2*x*y, x**2],[y, 4*y+x]])

    L = SMatrix(1,2,[x, x**2*y**3])
    assert L.jacobian(syms) == SMatrix([[1, 0], [2*x*y**3, x**2*3*y**2]])

    # test_QR
    A = Matrix([[1,2],[2,3]])
    Q, S = A.QRdecomposition()
    R = Rational
    assert Q == Matrix([[5**R(-1,2), (R(2)/5)*(R(1)/5)**R(-1,2)], [2*5**R(-1,2), (-R(1)/5)*(R(1)/5)**R(-1,2)]])
    assert S == Matrix([[5**R(1,2), 8*5**R(-1,2)], [0, (R(1)/5)**R(1,2)]])
    assert Q*S == A
    assert Q.T * Q == eye(2)

    # test nullspace
    # first test reduced row-ech form
    R = Rational

    M = Matrix([[5,7,2,1],
               [1,6,2,-1]])
    out, tmp = M.rref()
    assert out == Matrix([[1,0,-R(2)/23,R(13)/23],
                              [0,1,R(8)/23, R(-6)/23]])

    M = Matrix([[1,3,0,2,6,3,1],
                [-2,-6,0,-2,-8,3,1],
                [3,9,0,0,6,6,2],
                [-1,-3,0,1,0,9,3]])
    out, tmp = M.rref()
    assert out == Matrix([[1,3,0,0,2,0,0],
                               [0,0,0,1,2,0,0],
                               [0,0,0,0,0,1,R(1)/3],
                               [0,0,0,0,0,0,0]])
    # now check the vectors
    basis = M.nullspace()
    assert basis[0] == Matrix([[-3,1,0,0,0,0,0]])
    assert basis[1] == Matrix([[0,0,1,0,0,0,0]])
    assert basis[2] == Matrix([[-2,0,0,-2,1,0,0]])
    assert basis[3] == Matrix([[0,0,0,0,0,R(-1)/3, 1]])


    # test eigen
    x = Symbol('x')
    y = Symbol('y')
    eye3 = eye(3)
    assert eye3.charpoly(x) == (1-x)**3
    assert eye3.charpoly(y) == (1-y)**3
    # test values
    M = Matrix([(0,1,-1),
                (1,1,0),
                (-1,0,1) ])
    vals = M.eigenvals()
    vals.sort()
    assert vals == [-1, 1, 2]

    R = Rational
    M = Matrix([ [1,0,0],
                 [0,1,0],
                 [0,0,1]])
    assert M.eigenvects() == [[1, 3, [Matrix(1,3,[1,0,0]), Matrix(1,3,[0,1,0]), Matrix(1,3,[0,0,1])]]]
    M = Matrix([ [5,0,2],
                 [3,2,0],
                 [0,0,1]])
    assert M.eigenvects() == [[1, 1, [Matrix(1,3,[R(-1)/2,R(3)/2,1])]],
                              [2, 1, [Matrix(1,3,[0,1,0])]],
                              [5, 1, [Matrix(1,3,[1,1,0])]]]

    assert M.zeros((3, 5)) == SMatrix(3, 5, {})

def test_subs():
    x = Symbol('x')
    assert Matrix([[1,x],[x,4]]).subs(x, 5) == Matrix([[1,5],[5,4]])
    y = Symbol('y')
    assert Matrix([[x,2],[x+y,4]]).subs([[x,-1],[y,-2]]) == Matrix([[-1,2],[-3,4]])
    assert Matrix([[x,2],[x+y,4]]).subs([(x,-1),(y,-2)]) == Matrix([[-1,2],[-3,4]])
    assert Matrix([[x,2],[x+y,4]]).subs({x:-1,y:-2}) == Matrix([[-1,2],[-3,4]])

def test_simplify():
    x,y,f,n = symbols('xyfn')
    M = Matrix([ [    1/x + 1/y,               (x + x*y)/ x             ],
                 [(f(x) + y*f(x))/f(x), 2 * (1/n - cos(n * pi)/n)/ pi ]
                 ])
    M.simplify()
    assert M ==  Matrix([[(x + y)/(x * y),               1 + y           ],
                         [   1 + y,       (2 - 2*cos(pi*n))/(pi*n) ]])

def test_transpose():
    M = Matrix([[1,2,3,4,5,6,7,8,9,0],
                [1,2,3,4,5,6,7,8,9,0]])
    assert M.T == Matrix( [ [1,1],
                            [2,2],
                            [3,3],
                            [4,4],
                            [5,5],
                            [6,6],
                            [7,7],
                            [8,8],
                            [9,9],
                            [0,0] ])
    assert M.T.T == M
    assert M.T == M.transpose()

def test_conjugate():
    M = Matrix([ [0,I,5],
                 [1,2,0]])

    assert M.T == Matrix([ [0,1],
                           [I,2],
                           [5,0]])

    assert M.C == Matrix([ [0,-I,5],
                           [1,2,0]])
    assert M.C == M.conjugate()

    assert M.H == M.T.C
    assert M.H == Matrix([ [0,1],
                           [-I,2],
                           [5,0]])

def test_conj_dirac():
    raises(ShapeError, "eye(3).D")

    M = Matrix([ [1,I,I,I],
                 [0,1,I,I],
                 [0,0,1,I],
                 [0,0,0,1] ])

    assert M.D == Matrix([
                 [1,0,0,0],
                 [-I,1,0,0],
                 [-I,-I,-1,0],
                 [-I,-I,I,-1] ])


def test_trace():
    M = Matrix([[1,0,0],
                [0,5,0],
                [0,0,8]])
    assert M.trace() == 14

def test_shape():
    x, y = symbols("xy")
    M = Matrix([[x,0,0],
                [0,y,0]])
    assert M.shape == (2, 3)

def test_col_row():
    x, y = symbols("xy")
    M = Matrix([[x,0,0],
                [0,y,0]])
    M.row(1,lambda x,i: x+i+1)
    assert M == Matrix([[x,0,0],
                        [1,y+2,3]])
    M.col(0,lambda x,i: x+y**i)
    assert M == Matrix([[x+1,0,0],
                        [1+y,y+2,3]])

def test_issue851():
    m = Matrix([1, 2, 3])
    a = Matrix([1, 2, 3])
    b = Matrix([2, 2, 3])
    assert not (m in [])
    assert not (m in [1])
    assert m != 1
    assert m == a
    assert m != b

def test_issue882():
    class Int1(object):
        def __int__(self):
            return 1
    class Int2(object):
        def __int__(self):
            return 2
    class Index1(object):
        def __index__(self):
            return 1
    class Index2(object):
        def __index__(self):
            return 2
    int1 = Int1()
    int2 = Int2()
    index1 = Index1()
    index2 = Index2()

    m = Matrix([1, 2, 3])
    assert m[int2] == 3
    assert m[index2] == 3

    m[int2] = 4
    assert m[2] == 4
    m[index2] = 5
    assert m[2] == 5

    m = Matrix([[1, 2, 3], [4, 5, 6]])
    assert m[int1,int2] == 6
    assert m[index1,int2] == 6
    assert m[int1,index2] == 6
    assert m[index1,index2] == 6
    assert m[1,int2] == 6
    assert m[1,index2] == 6
    assert m[int1,2] == 6
    assert m[index1,2] == 6

    m[int1,int2] = 1
    assert m[1, 2] == 1
    m[index1,int2] = 2
    assert m[1, 2] == 2
    m[int1,index2] = 3
    assert m[1, 2] == 3
    m[index1,index2] = 4
    assert m[1, 2] == 4
    m[1,int2] = 5
    assert m[1, 2] == 5
    m[1,index2] = 6
    assert m[1, 2] == 6
    m[int1,2] = 7
    assert m[1, 2] == 7
    m[index1,2] = 8
    assert m[1, 2] == 8

def test_evalf():
    a = Matrix([sqrt(5), 6])
    assert abs(a.evalf()[0] - a[0].evalf()) < 1e-10
    assert abs(a.evalf()[1] - a[1].evalf()) < 1e-10

def test_is_symbolic():
    x = Symbol('x')
    a = Matrix([[x,x],[x,x]])
    assert a.is_symbolic() == True
    a = Matrix([[1,2],[3,4]])
    assert a.is_symbolic() == False
    a = Matrix([[1,x],[3,4]])
    assert a.is_symbolic() == True

def test_zeros_ones_fill():
    n, m = 3, 5

    a = zeros( (n, m) )
    a.fill( 5 )

    b = 5 * ones( (n, m) )

    assert a == b
    assert a.rows == b.rows == 3
    assert a.cols == b.cols == 5
    assert a.shape == b.shape == (3, 5)

def test_issue650():
    x, y = symbols('x','y')
    a = Matrix([[x**2, x*y],[x*sin(y), x*cos(y)]])
    assert a.diff(x) == Matrix([[2*x, y],[sin(y), cos(y)]])
    assert Matrix([[x, -x, x**2],[exp(x),1/x-exp(-x), x+1/x]]).limit(x, oo) == Matrix([[oo, -oo, oo],[oo, 0, oo]])
    assert Matrix([[(exp(x)-1)/x, 2*x + y*x, x**x ],
                    [1/x, abs(x) , abs(sin(x+1))]]).limit(x, 0) == Matrix([[1, 0, 1],[oo, 0, sin(1)]])
    assert a.integrate(x) == Matrix([[Rational(1,3)*x**3, y*x**2/2],[x**2*sin(y)/2, x**2*cos(y)/2]])

def test_inv_iszerofunc():
    A = eye(4)
    A.col_swap(0,1)
    for method in "GE", "LU":
        assert A.inv(method, iszerofunc=lambda x: x==0) == A.inv("ADJ")

def test_jacobian_metrics():
    rho, phi = symbols("rho phi")
    X = Matrix([rho*cos(phi), rho*sin(phi)])
    Y = Matrix([rho, phi])
    J = X.jacobian(Y)
    assert J == X.jacobian(Y.T)
    assert J == (X.T).jacobian(Y)
    assert J == (X.T).jacobian(Y.T)
    g = J.T*eye(J.shape[0])*J
    g = g.applyfunc(trigsimp)
    assert g == Matrix([[1, 0], [0, rho**2]])

def test_jacobian2():
    rho, phi = symbols("rho phi")
    X = Matrix([rho*cos(phi), rho*sin(phi), rho**2])
    Y = Matrix([rho, phi])
    J = Matrix([
            [cos(phi), -rho*sin(phi)],
            [sin(phi),  rho*cos(phi)],
            [   2*rho,             0],
        ])
    assert X.jacobian(Y) == J

def test_issue1465():
    x, y, z = symbols('x', 'y', 'z')
    X = Matrix([exp(x + y + z), exp(x + y + z), exp(x + y + z)])
    Y = Matrix([x, y, z])
    for i in range(1, 3):
        for j in range(1, 3):
            X_slice = X[:i,:]
            Y_slice = Y[:j,:]
            J = X_slice.jacobian(Y_slice)
            assert J.rows == i
            assert J.cols == j
            for k in range(j):
                assert J[:,k] == X_slice

def test_nonvectorJacobian():
    x, y, z = symbols('x', 'y', 'z')
    X = Matrix([ [exp(x + y + z), exp(x + y + z)],
                 [exp(x + y + z), exp(x + y + z)] ])
    Y = Matrix([x, y, z])
    raises(TypeError, 'X.jacobian(Y)')
    X = X[0,:]
    Y = Matrix([ [x, y], [x,z] ])
    raises(TypeError, 'X.jacobian(Y)')

def test_vec():
    m = Matrix([ [1,3], [2,4] ])
    m_vec = m.vec()
    assert m_vec.cols == 1
    for i in xrange(4):
        assert m_vec[i] == i + 1

def test_vech():
    m = Matrix([ [1,2], [2,3] ])
    m_vech = m.vech()
    assert m_vech.cols == 1
    for i in xrange(3):
        assert m_vech[i] == i + 1
    m_vech = m.vech(diagonal=False)
    assert m_vech[0] == 2
    x,y = symbols('xy')
    m = Matrix([ [1, x*(x+y)], [y*x+x**2, 1] ])
    m_vech = m.vech(diagonal=False)
    assert m_vech[0] == y*x+x**2
    x,y = symbols('xy')
    m = Matrix([ [1, x*(x+y)], [y*x, 1] ])
    m_vech = m.vech(diagonal=False, check_symmetry=False)
    assert m_vech[0] == y*x

def test_vech_errors():
    m = Matrix([ [1,3] ])
    raises(TypeError, 'm.vech()')
    m = Matrix([ [1,3], [2,4] ])
    raises(ValueError, 'm.vech()')

def test_diag():
    x, y, z = symbols("x y z")
    a = Matrix([[1, 2], [2, 3]])
    b = Matrix([[3, x], [y, 3]])
    c = Matrix([[3, x, 3], [y, 3, z], [x, y, z]])
    assert diag(a, b, b) == Matrix([
            [1, 2, 0, 0, 0, 0],
            [2, 3, 0, 0, 0, 0],
            [0, 0, 3, x, 0, 0],
            [0, 0, y, 3, 0, 0],
            [0, 0, 0, 0, 3, x],
            [0, 0, 0, 0, y, 3],
            ])
    assert diag(a, b, c) == Matrix([
            [1, 2, 0, 0, 0, 0, 0],
            [2, 3, 0, 0, 0, 0, 0],
            [0, 0, 3, x, 0, 0, 0],
            [0, 0, y, 3, 0, 0, 0],
            [0, 0, 0, 0, 3, x, 3],
            [0, 0, 0, 0, y, 3, z],
            [0, 0, 0, 0, x, y, z],
            ])
    assert diag(a, c, b) == Matrix([
            [1, 2, 0, 0, 0, 0, 0],
            [2, 3, 0, 0, 0, 0, 0],
            [0, 0, 3, x, 3, 0, 0],
            [0, 0, y, 3, z, 0, 0],
            [0, 0, x, y, z, 0, 0],
            [0, 0, 0, 0, 0, 3, x],
            [0, 0, 0, 0, 0, y, 3],
            ])
    a = Matrix([x, y, z])
    b = Matrix([[1, 2], [3, 4]])
    c = Matrix([[5, 6]])
    assert diag(a, 7, b, c) == Matrix([
            [x, 0, 0, 0, 0, 0],
            [y, 0, 0, 0, 0, 0],
            [z, 0, 0, 0, 0, 0],
            [0, 7, 0, 0, 0, 0],
            [0, 0, 1, 2, 0, 0],
            [0, 0, 3, 4, 0, 0],
            [0, 0, 0, 0, 5, 6],
            ])

def test_get_diag_blocks1():
    x, y, z = symbols("x y z")
    a = Matrix([[1, 2], [2, 3]])
    b = Matrix([[3, x], [y, 3]])
    c = Matrix([[3, x, 3], [y, 3, z], [x, y, z]])
    a.get_diag_blocks() == [a]
    b.get_diag_blocks() == [b]
    c.get_diag_blocks() == [c]

def test_get_diag_blocks2():
    x, y, z = symbols("x y z")
    a = Matrix([[1, 2], [2, 3]])
    b = Matrix([[3, x], [y, 3]])
    c = Matrix([[3, x, 3], [y, 3, z], [x, y, z]])
    assert diag(a, b, b).get_diag_blocks() == [a, b, b]
    assert diag(a, b, c).get_diag_blocks() == [a, b, c]
    assert diag(a, c, b).get_diag_blocks() == [a, c, b]
    assert diag(c, c, b).get_diag_blocks() == [c, c, b]

def test_inv_block():
    x, y, z = symbols("x y z")
    a = Matrix([[1, 2], [2, 3]])
    b = Matrix([[3, x], [y, 3]])
    c = Matrix([[3, x, 3], [y, 3, z], [x, y, z]])
    A = diag(a, b, b)
    assert A.inv(try_block_diag=True) == diag(a.inv(), b.inv(), b.inv())
    A = diag(a, b, c)
    assert A.inv(try_block_diag=True) == diag(a.inv(), b.inv(), c.inv())
    A = diag(a, c, b)
    assert A.inv(try_block_diag=True) == diag(a.inv(), c.inv(), b.inv())
    A = diag(a, a, b, a, c, a)
    assert A.inv(try_block_diag=True) == diag(
        a.inv(), a.inv(), b.inv(), a.inv(), c.inv(), a.inv())
    assert A.inv(try_block_diag=True, method="ADJ") == diag(
        a.inv(method="ADJ"), a.inv(method="ADJ"), b.inv(method="ADJ"),
        a.inv(method="ADJ"), c.inv(method="ADJ"), a.inv(method="ADJ"))

def test_creation_args():
    """
    Check that matrix dimensions can be specified using any reasonable type
    (see issue 1515).
    """
    raises(ValueError, 'zeros((3, 0))')
    raises(ValueError, 'zeros((1,2,3,4))')
    assert zeros(3L) == zeros(3)
    assert zeros(Integer(3)) == zeros(3)
    assert zeros(3.) == zeros(3)
    assert eye(3L) == eye(3)
    assert eye(Integer(3)) == eye(3)
    assert eye(3.) == eye(3)
    assert ones((3L, Integer(4))) == ones((3, 4))
    raises(TypeError, 'Matrix(1, 2)')

<<<<<<< HEAD
def test_diagonal_symmetrical():
    m = Matrix(2,2,[0, 1, 1, 0])
    assert not m.is_diagonal()
    assert m.is_symmetric()

    m = Matrix(2,2,[1, 0, 0, 1])
    assert m.is_diagonal()

    m = diag(1, 2, 3)
    assert m.is_diagonal()
    assert m.is_symmetric()

    m = Matrix(3,3,[1, 0, 0, 0, 2, 0, 0, 0, 3])
    assert m == diag(1, 2, 3)

    m = Matrix(2,3,[0, 0, 0, 0, 0, 0])
    assert not m.is_symmetric()

    x, y = symbols('x','y')
    m = Matrix(3,3,[1, x**2 + 2*x + 1, y, (x + 1)**2 , 2, 0, y, 0, 3])
    assert m.is_symmetric()


def test_diagonalization():
    x, y, z = symbols('x','y','z')
    m = Matrix(3,2,[-3, 1, -3, 20, 3, 10])
    assert not m.is_diagonalizable()
    assert not m.is_symmetric()
    raises(NonSquareMatrixException, 'm.diagonalize()')

    # diagonalizable
    m = diag(1, 2, 3)
    (P, D) = m.diagonalize()
    assert P == eye(3)
    assert D == m

    m = Matrix(2,2,[0, 1, 1, 0])
    assert m.is_symmetric()
    assert m.is_diagonalizable()
    (P, D) = m.diagonalize()
    assert P.inv() * m * P == D

    m = Matrix(2,2,[1, 0, 0, 3])
    assert m.is_symmetric()
    assert m.is_diagonalizable()
    (P, D) = m.diagonalize()
    assert P.inv() * m * P == D
    assert P == eye(2)
    assert D == m

    m = Matrix(2,2,[1, 1, 0, 0])
    assert m.is_diagonalizable()
    (P, D) = m.diagonalize()
    assert P.inv() * m * P == D

    m = Matrix(3,3,[1, 2, 0, 0, 3, 0, 2, -4, 2])
    assert m.is_diagonalizable()
    (P, D) = m.diagonalize()
    assert P.inv() * m * P == D

    m = Matrix(2,2,[1, 0, 0, 0])
    assert m.is_diagonal()
    assert m.is_diagonalizable()
    (P, D) = m.diagonalize()
    assert P.inv() * m * P == D
    assert P == eye(2)

    # diagonalizable, complex only
    m = Matrix(2,2,[0, 1, -1, 0])
    assert not m.is_diagonalizable(True)
    raises(MatrixError, '(D, P) = m.diagonalize(True)')
    assert m.is_diagonalizable()
    (P, D) = m.diagonalize()
    assert P.inv() * m * P == D

    m = Matrix(2,2,[1, 0, 0, I])
    raises(NotImplementedError, 'm.is_diagonalizable(True)')
    # !!! bug because of eigenvects() or roots(x**2 + (-1 - I)*x + I, x)
    # see issue 2193
    # assert not m.is_diagonalizable(True)
    # raises(MatrixError, '(P, D) = m.diagonalize(True)')
    # (P, D) = m.diagonalize(True)

    # not diagonalizable
    m = Matrix(2,2,[0, 1, 0, 0])
    assert not m.is_diagonalizable()
    raises(MatrixError, '(D, P) = m.diagonalize()')

    m = Matrix(3,3,[-3, 1, -3, 20, 3, 10, 2, -2, 4])
    assert not m.is_diagonalizable()
    raises(MatrixError, '(D, P) = m.diagonalize()')

    # symbolic
    a, b, c, d = symbols('a','b','c', 'd')
    m = Matrix(2,2,[a, c, c, b])
    assert m.is_symmetric()
    assert m.is_diagonalizable()

def test_jordan_form():

    m = Matrix(3,2,[-3, 1, -3, 20, 3, 10])
    raises(NonSquareMatrixException, 'm.jordan_form()')

    # diagonalizable
    m = Matrix(3, 3, [7, -12, 6, 10, -19, 10, 12, -24, 13])
    Jmust = Matrix(3, 3, [1, 0, 0, 0, 1, 0, 0, 0, -1])
    (P, J) = m.jordan_form()
    assert Jmust == J
    assert Jmust == m.diagonalize()[1]

    #m = Matrix(3, 3, [0, 6, 3, 1, 3, 1, -2, 2, 1])
    #m.jordan_form() # very long
    # m.jordan_form() #

    # diagonalizable, complex only

    # Jordan cells
    # complexity: one of eigenvalues is zero
    m = Matrix(3, 3, [0, 1, 0, -4, 4, 0, -2, 1, 2])
    Jmust = Matrix(3, 3, [2, 0, 0, 0, 2, 1, 0, 0, 2])
    assert Jmust == m.jordan_form()[1]
    (P, Jcells) = m.jordan_cells()
    assert Jcells[0] == Matrix(1, 1, [2])
    assert Jcells[1] == Matrix(2, 2, [2, 1, 0, 2])

    #complexity: all of eigenvalues are equal
    m = Matrix(3, 3, [2, 6, -15, 1, 1, -5, 1, 2, -6])
    Jmust = Matrix(3, 3, [-1, 0, 0, 0, -1, 1, 0, 0, -1])
    (P, J) = m.jordan_form()
    assert Jmust == J

    #complexity: two of eigenvalues are zero
    m = Matrix(3, 3, [4, -5, 2, 5, -7, 3, 6, -9, 4])
    Jmust = Matrix(3, 3, [1, 0, 0, 0, 0, 1, 0, 0, 0])
    (P, J) = m.jordan_form()
    assert Jmust == J

    m = Matrix(4, 4, [6, 5, -2, -3, -3, -1, 3, 3, 2, 1, -2, -3, -1, 1, 5, 5])
    Jmust = Matrix(4, 4, [2, 1, 0, 0, 0, 2, 0, 0, 0, 0, 2, 1, 0, 0, 0, 2])
    (P, J) = m.jordan_form()
    assert Jmust == J

    m = Matrix(4, 4, [6, 2, -8, -6, -3, 2, 9, 6, 2, -2, -8, -6, -1, 0, 3, 4])
    Jmust = Matrix(4, 4, [2, 0, 0, 0, 0, 2, 1, 0, 0, 0, 2, 0, 0, 0, 0, -2])
    (P, J) = m.jordan_form()
    assert Jmust == J

    m = Matrix(4, 4, [5, 4, 2, 1, 0, 1, -1, -1, -1, -1, 3, 0, 1, 1, -1, 2])
    assert not m.is_diagonalizable()
    Jmust = Matrix(4, 4, [1, 0, 0, 0, 0, 2, 0, 0, 0, 0, 4, 1, 0, 0, 0, 4])
    (P, J) = m.jordan_form()
    assert Jmust == J
=======

def test_SMatrix_transpose():
    assert SMatrix((1,2),(3,4)).transpose() == SMatrix((1,3),(2,4))
def test_SMatrix_CL_RL():
    assert SMatrix((1,2),(3,4)).row_list() == [(0, 0, 1), (0, 1, 2), (1, 0, 3), (1, 1, 4)]
    assert SMatrix((1,2),(3,4)).col_list() ==[(0, 0, 1), (1, 0, 3), (0, 1, 2), (1, 1, 4)]


>>>>>>> dc44dcc6
<|MERGE_RESOLUTION|>--- conflicted
+++ resolved
@@ -1226,7 +1226,6 @@
     assert ones((3L, Integer(4))) == ones((3, 4))
     raises(TypeError, 'Matrix(1, 2)')
 
-<<<<<<< HEAD
 def test_diagonal_symmetrical():
     m = Matrix(2,2,[0, 1, 1, 0])
     assert not m.is_diagonal()
@@ -1379,13 +1378,9 @@
     Jmust = Matrix(4, 4, [1, 0, 0, 0, 0, 2, 0, 0, 0, 0, 4, 1, 0, 0, 0, 4])
     (P, J) = m.jordan_form()
     assert Jmust == J
-=======
 
 def test_SMatrix_transpose():
     assert SMatrix((1,2),(3,4)).transpose() == SMatrix((1,3),(2,4))
 def test_SMatrix_CL_RL():
     assert SMatrix((1,2),(3,4)).row_list() == [(0, 0, 1), (0, 1, 2), (1, 0, 3), (1, 1, 4)]
     assert SMatrix((1,2),(3,4)).col_list() ==[(0, 0, 1), (1, 0, 3), (0, 1, 2), (1, 1, 4)]
-
-
->>>>>>> dc44dcc6
